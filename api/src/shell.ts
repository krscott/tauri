--- conflicted
+++ resolved
@@ -43,14 +43,10 @@
 }
 
 class EventEmitter<E> {
-<<<<<<< HEAD
-  eventListeners: { [key: string]: Array<(arg: any) => void> } = {}
-=======
   // eslint-disable-next-line @typescript-eslint/no-unsafe-assignment
   eventListeners: { [key: string]: Array<(arg: any) => void> } = Object.create(
     null
   )
->>>>>>> 44fc65c7
 
   private addEventListener(event: string, handler: (arg: any) => void): void {
     if (event in this.eventListeners) {
